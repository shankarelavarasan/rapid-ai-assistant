--- conflicted
+++ resolved
@@ -1,12 +1,9 @@
-// server.js
-
 import express from "express";
 import dotenv from "dotenv";
 import path from "path";
 import { fileURLToPath } from "url";
 import geminiRoutes from './routes/gemini.js';
 import cors from "cors";
-import bodyParser from "body-parser";
 
 dotenv.config();
 
@@ -24,31 +21,13 @@
 };
 
 app.use(cors(corsOptions));
-app.use(bodyParser.json());
+app.use(express.json());
+app.use(express.urlencoded({ extended: true }));
 
 app.use('/', geminiRoutes);
 
 // Serve frontend files from the 'docs' directory
-
-<<<<<<< HEAD
 app.use(express.static('docs'));
-=======
-const genAI = new GoogleGenerativeAI(process.env.GEMINI_API_KEY);
-
-app.post("/ask-gemini", async (req, res) => {
-  try {
-    const prompt = req.body.prompt;
-    // ** இங்கேதான் ஜெமினி மாடல் பெயர் 'gemini-pro' என்பதற்குப் பதிலாக 'gemini-2.0-flash' என்று மாற்றப்பட்டுள்ளது **
-    const model = genAI.getGenerativeModel({ model: "gemini-2.0-flash" });
-    const result = await model.generateContent(prompt);
-    const response = result.response.text();
-    res.json({ response });
-  } catch (err) {
-    console.error("Gemini API error:", err.message);
-    res.json({ response: "Something went wrong!" });
-  }
-});
->>>>>>> fc77002e
 
 app.listen(PORT, () => {
   console.log(`✅ Server running on port ${PORT}`);
